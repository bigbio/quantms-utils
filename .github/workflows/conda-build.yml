--- conflicted
+++ resolved
@@ -33,11 +33,7 @@
       run: |
         source $CONDA/etc/profile.d/conda.sh
         conda activate quantmsutils
-<<<<<<< HEAD
         conda mambabuild recipe --suppress-variables --override-channels --channel conda-forge --channel bioconda
-=======
-        conda mambabuild recipe --suppress-variables --override-channels --channel bioconda --channel conda-forge --channel defaults
->>>>>>> 604fdc79
       shell: bash -l {0}
 
     - name: Install the built package
